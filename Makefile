--- conflicted
+++ resolved
@@ -1,21 +1,10 @@
 build:
-<<<<<<< HEAD
 ifdef DOCKER
-	mkdir -p build && tar -cf - . | docker run -i -a stdin -a stdout -e=GOPATH=/tmp/go titanous/makebuilder makebuild go/src/github.com/flynn/lorne | tar -xC build
+	mkdir -p build && tar -cf - . | docker run -i -a stdin -a stdout -e=GOPATH=/tmp/go titanous/makebuilder makebuild go/src/github.com/flynn/flynn-host | tar -xC build
 else
 	mkdir -p build
-	godep go build -o build/lorne
+	godep go build -o build/flynn-host
 endif
-=======
-ifdef LOCAL
-	make build/flynn-host
-else
-	mkdir -p build && tar -cf - . | docker run -i -a stdin -a stdout -e=GOPATH=/tmp/go titanous/makebuilder makebuild go/src/github.com/flynn/flynn-host | tar -xC build
-endif
-
-build/flynn-host:
-	godep go build -o build/flynn-host
->>>>>>> d0db4d1d
 
 container: build
 	docker build -t flynn/host .
